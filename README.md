--- conflicted
+++ resolved
@@ -68,7 +68,6 @@
 <!-- prettier-ignore-start -->
 <!-- THEMES-START -->
 
-<<<<<<< HEAD
 | Name                            | Description                                                                                                                                                                                                                                                                                      |
 | ------------------------------- | ------------------------------------------------------------------------------------------------------------------------------------------------------------------------------------------------------------------------------------------------------------------------------------------------ |
 | [bootstrap](./themes/bootstrap) | A theme that pulls itself up using Twitter's [Bootstrap](https://getbootstrap.com/) toolkit.                                                                                                                                                                                                     |
@@ -80,18 +79,6 @@
 | [skeleton](./themes/skeleton)   | A theme with lots of bones but no flesh. Designed to be used as a starting point for creating new themes, it tries to be as unopinionated as possible.                                                                                                                                           |
 | [stencila](./themes/stencila)   | A theme reflecting Stencila's brand and [design system](https://github.com/stencila/designa). It is based on the Skeleton theme, and demonstrates how to customize a theme using CSS variables.                                                                                                  |
 | [wilmore](./themes/wilmore)     | A theme well suited for consuming long-form manuscripts and prose. Named after Edmond Dantés' alias, [“Lord Wilmore: An Englishman, and the persona in which Dantès performs random acts of generosity.“](https://en.wikipedia.org/wiki/The_Count_of_Monte_Cristo#Edmond_Dantès_and_his_aliases) |
-=======
-| Name                            | Description |
-| ------------------------------- | ----------- |
-| [bootstrap](./themes/bootstrap) | Bootstrap   |
-| [elife](./themes/elife)         | eLife       |
-| [nature](./themes/nature)       | Nature      |
-| [plos](./themes/plos)           | PLoS        |
-| [rpng](./themes/rpng)           | RPNG        |
-| [skeleton](./themes/skeleton)   | Skeleton    |
-| [stencila](./themes/stencila)   | Stencila    |
-| [wilmore](./themes/wilmore)     | Wilmore     |
->>>>>>> 2c460b36
 
 <!-- THEMES-END -->
 <!-- prettier-ignore-end -->
