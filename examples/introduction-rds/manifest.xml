<?xml version="1.0" encoding="UTF-8"?>
<!DOCTYPE manifest PUBLIC "RDC-Manifest 1.0" "//Manifest-1.0.dtd">
<dar id="dar-1">
  <documents id="documents-1">
    <document id="doc1" name="Article" type="article" path="manuscript.xml" />
  </documents>
<<<<<<< HEAD
  <assets>
    <asset id="figure-3" type="image/png" path="figure-3.png"/>
=======
  <assets id="assets-1">
    <asset id="figure-3" type="image/png" path="figure-3.png" />
    <asset id="d15a27c83efbf0b8a858dd6b0a67200d" path="d15a27c83efbf0b8a858dd6b0a67200d.jpg" type="image/jpeg" />
>>>>>>> b8172d8c
  </assets>
</dar><|MERGE_RESOLUTION|>--- conflicted
+++ resolved
@@ -4,13 +4,8 @@
   <documents id="documents-1">
     <document id="doc1" name="Article" type="article" path="manuscript.xml" />
   </documents>
-<<<<<<< HEAD
-  <assets>
-    <asset id="figure-3" type="image/png" path="figure-3.png"/>
-=======
   <assets id="assets-1">
     <asset id="figure-3" type="image/png" path="figure-3.png" />
     <asset id="d15a27c83efbf0b8a858dd6b0a67200d" path="d15a27c83efbf0b8a858dd6b0a67200d.jpg" type="image/jpeg" />
->>>>>>> b8172d8c
   </assets>
 </dar>