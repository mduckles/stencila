--- conflicted
+++ resolved
@@ -205,13 +205,8 @@
     "compression-zip-deflate",
 ] }
 semver = { version = "=1.0.4", optional = true }
-<<<<<<< HEAD
 serde = { version = "=1.0.130", features = ["derive", "rc"] }
-serde_json = { version = "=1.0.66", features = ["preserve_order"] }
-=======
-serde = { version = "=1.0.128", features = ["derive", "rc"] }
 serde_json = { version = "=1.0.67", features = ["preserve_order"] }
->>>>>>> de100008
 serde_with = "=1.9.4"
 serde_yaml = "=0.8.19"
 sha2 = "0.9.5"
