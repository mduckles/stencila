--- conflicted
+++ resolved
@@ -121,13 +121,8 @@
 serde_yaml = { version = "0.8.17", optional = true }
 stencila-schema = "1.7.3"
 structopt = { version = "0.3.21", optional = true }
-<<<<<<< HEAD
 strum = { version = "0.21", features = ["derive"] }
-strum_macros = "0.20.1"
-=======
-strum = { version = "0.20", features = ["derive"] }
 strum_macros = "0.21.1"
->>>>>>> 546bb42b
 thiserror = "1.0.25"
 tokio = { version = "1.6.1", features = ["full"] }
 tokio-tungstenite = { version = "0.14.0", optional = true }
