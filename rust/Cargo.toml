# See more keys and their definitions at https://doc.rust-lang.org/cargo/reference/manifest.html

[package]
name = "stencila"
version = "0.90.0"
authors = ["Stencila <hello@stenci.la>"]
edition = "2018"

# Compile time feature flags. See https://www.worthe-it.co.za/blog/2018-11-18-compile-time-feature-flags-in-rust.html
# All features are on by default, use `--no-default-features --features="json http ..."` to
# cherry pick certain features.
# Our use of features is somewhat over the top but should hopefully allow us to create more
# minimal binaries as needed (e.g. for creating really small container images).

[features]

cli = ["template-handlebars", "structopt"]

serve = []
serve-stdio = []
serve-http = ["warp", "jsonwebtoken"]
serve-ws = ["warp", "jsonwebtoken"]
serve-static = ["warp", "rust-embed"]

request = []
request-stdio = []
request-docker = ["bollard"]
request-http = ["reqwest", "jsonwebtoken"]
request-ws = ["tokio-tungstenite", "jsonwebtoken"]

plugins = ["jsonschema", "semver"]
plugins-docker = ["plugins", "bollard"]
plugins-binary = ["plugins", "self_update"]
plugins-javascript = ["plugins"]
plugins-python = ["plugins"]
plugins-r = ["plugins"]
plugins-link = ["plugins"]

upgrade = ["self_update"]

config = ["humantime", "toml", "validator"]

decode-json = []
decode-html = ["kuchiki", "markup5ever"]
decode-md = ["pulldown-cmark", "nom", "decode-html"]
decode-toml = ["toml"]
decode-yaml = ["serde_yaml"]

encode-json = []
encode-html = ["html-escape"]
encode-md = []
encode-toml = ["toml"]
encode-yaml = ["serde_yaml"]

query-jsonptr = []
query-jmespath = ["jmespatch"]

template-handlebars = ["handlebars"]

watch = ["notify"]

default = [
    "cli",
    "serve",
    "serve-stdio",
    "serve-http",
    "serve-ws",
    "serve-static",
    "request",
    "request-docker",
    "request-http",
    "request-stdio",
    "request-ws",
    "plugins",
    "plugins-binary",
    "plugins-docker",
    "plugins-link",
    "plugins-javascript",
    "plugins-python",
    "plugins-r",
    "upgrade",
    "config",
    "decode-html",
    "decode-json",
    "decode-md",
    "decode-toml",
    "decode-yaml",
    "encode-html",
    "encode-json",
    "encode-md",
    "encode-toml",
    "encode-yaml",
    "query-jsonptr",
    "query-jmespath",
    "template-handlebars",
    "watch",
]

[dependencies]
ansi_term = "=0.12.1"
async-trait = "=0.1.50"
base64 = "=0.13.0"
bollard = { version = "=0.11.0", optional = true }
chrono = "=0.4.19"
crossbeam-channel = "=0.5.1"
defaults = "=0.2.0"
dirs-next = "=2.0.0"
enum_dispatch = "=0.3.7"
eyre = "=0.6.5"
futures = "=0.3.15"
gitignore = "=1.0.7"
glob = "=0.3.0"
handlebars = { version = "=4.0.1", optional = true }
html-escape = { version = "=0.2.9", optional = true }
humantime = { version = "=2.1.0", optional = true }
ignore = "=0.4.18"
itertools = "0.10.1"
jmespatch = { version = "=0.3.0", optional = true }
jsonschema = { version = "=0.11.0", optional = true }
jsonwebtoken = { version = "=7.2.0", optional = true }
kuchiki = { version = "=0.8.1", optional = true }
maplit = "=1.0.2"
markup5ever = { version = "=0.10.1", optional = true }
mime_guess = "=2.0.3"
nanoid = "=0.4.0"
nom = { version = "=7.0.0-alpha1", optional = true }
notify = { version = "=4.0.17", optional = true }
once_cell = "=1.8.0"
pathdiff = "=0.2.0"
pulldown-cmark = { version = "=0.8.0", optional = true}
rand = "=0.8.4"
regex = "=1.5.4"
reqwest = { version = "=0.11.4", optional = true, features = ["json"] }
rust-embed = { version = "=5.9.0", optional = true }
schemars = { version = "=0.8.3", features = ["preserve_order", "chrono"] }
self_update = { version = "=0.27.0", optional = true, features = [
    "archive-tar",
    "archive-zip",
    "compression-flate2",
    "compression-zip-deflate",
] }
semver = { version = "=1.0.3", optional = true }
serde = { version = "=1.0.126", features = ["derive", "rc"] }
serde_json = { version = "=1.0.64", features = ["preserve_order"] }
serde_with = "=1.9.4"
serde_yaml = { version = "=0.8.17", optional = true }
stencila-schema = "=1.9.0"
structopt = { version = "=0.3.21", optional = true }
strum = { version = "=0.21", features = ["derive"] }
strum_macros = "=0.21.1"
<<<<<<< HEAD
thiserror = "=1.0.26"
tokio = { version = "=1.7.1", features = ["full"] }
=======
thiserror = "=1.0.25"
tokio = { version = "=1.8.0", features = ["full"] }
>>>>>>> bafa3f0e
tokio-tungstenite = { version = "=0.14.0", optional = true }
toml = { version = "=0.5.8", optional = true }
tracing = "=0.1.26"
tracing-appender = "=0.1.2"
tracing-error = "=0.1.2"
tracing-serde = "=0.1.2"
tracing-subscriber = "=0.2.19"
url = "=2.2.2"
validator = { version = "=0.13.0", features = ["derive"], optional = true }
warp = { version = "=0.3.1", optional = true }

[dev-dependencies]
insta = { version = "1.7.1", features = ["glob"] }
pretty_assertions = "0.7.2"
proptest = "1.0.0"<|MERGE_RESOLUTION|>--- conflicted
+++ resolved
@@ -148,13 +148,8 @@
 structopt = { version = "=0.3.21", optional = true }
 strum = { version = "=0.21", features = ["derive"] }
 strum_macros = "=0.21.1"
-<<<<<<< HEAD
 thiserror = "=1.0.26"
-tokio = { version = "=1.7.1", features = ["full"] }
-=======
-thiserror = "=1.0.25"
 tokio = { version = "=1.8.0", features = ["full"] }
->>>>>>> bafa3f0e
 tokio-tungstenite = { version = "=0.14.0", optional = true }
 toml = { version = "=0.5.8", optional = true }
 tracing = "=0.1.26"
