use std::{
    fmt::Display,
    ops::ControlFlow,
    path::PathBuf,
    str::FromStr,
    sync::{
        atomic::{AtomicI32, Ordering},
        Arc,
    },
    time::Duration,
};

use async_lsp::{
    lsp_types::{
        ApplyWorkspaceEditParams, DocumentChanges, ExecuteCommandParams, MessageType,
        NumberOrString, OneOf, OptionalVersionedTextDocumentIdentifier, Position, ProgressParams,
        ProgressParamsValue, Range, ShowMessageParams, TextDocumentEdit, Url, WorkDoneProgress,
        WorkDoneProgressBegin, WorkDoneProgressCancelParams, WorkDoneProgressCreateParams,
        WorkDoneProgressEnd, WorkDoneProgressReport, WorkspaceEdit,
    },
    ClientSocket, Error, ErrorCode, LanguageClient, ResponseError,
};

use codecs::{EncodeOptions, Format};
use common::{
    eyre::{OptionExt, Result},
    itertools::Itertools,
    once_cell::sync::Lazy,
    serde_json::{self, Value},
    tokio::{
        self,
        sync::{mpsc, RwLock},
    },
    tracing,
};
use document::{
    Command, CommandNodes, CommandScope, CommandStatus, ContentType, Document, SaveDocumentSidecar,
    SaveDocumentSource,
};
use node_execute::ExecuteOptions;
use schema::{
    replicate, Article, AuthorRole, AuthorRoleName, Block, Chat, ChatOptions, InstructionBlock,
    InstructionMessage, InstructionType, ModelParameters, Node, NodeId, NodeProperty, NodeType,
    Patch, PatchNode, PatchOp, PatchPath, PatchValue, PromptBlock, SuggestionBlock,
    SuggestionStatus, Timestamp,
};

use crate::{formatting::format_doc, text_document::TextNode, ServerState};

pub(super) const PATCH_VALUE: &str = "stencila.patch-value";
pub(super) const PATCH_CLONE: &str = "stencila.patch-clone";
pub(super) const PATCH_CHAT_FOCUS: &str = "stencila.patch-chat-focus";
pub(super) const PATCH_NODE_FORMAT: &str = "stencila.patch-node-format";
pub(super) const VERIFY_NODE: &str = "stencila.verify-node";

pub(super) const RUN_NODE: &str = "stencila.run-node";
pub(super) const RUN_CURR: &str = "stencila.run-curr";
pub(super) const RUN_CHAT: &str = "stencila.run-chat";
pub(super) const RUN_DOC: &str = "stencila.run-doc";
pub(super) const RUN_CODE: &str = "stencila.run-code";
pub(super) const RUN_INSTRUCT: &str = "stencila.run-instruct";
pub(super) const RUN_ABOVE: &str = "stencila.run-above";
pub(super) const RUN_BELOW: &str = "stencila.run-below";

pub(super) const CANCEL_NODE: &str = "stencila.cancel-node";
pub(super) const CANCEL_CURR: &str = "stencila.cancel-curr";
pub(super) const CANCEL_DOC: &str = "stencila.cancel-doc";

pub(super) const LOCK_CURR: &str = "stencila.lock-curr";
pub(super) const UNLOCK_CURR: &str = "stencila.unlock-curr";

pub(super) const PREV_NODE: &str = "stencila.prev-node";
pub(super) const NEXT_NODE: &str = "stencila.next-node";
pub(super) const ARCHIVE_NODE: &str = "stencila.archive-node";
pub(super) const REVISE_NODE: &str = "stencila.revise-node";

pub(super) const INSERT_NODE: &str = "stencila.insert-node";
pub(super) const INSERT_CLONES: &str = "stencila.insert-clones";
pub(super) const INSERT_INSTRUCTION: &str = "stencila.insert-instruction";

pub(super) const CREATE_CHAT: &str = "stencila.create-chat";
pub(super) const DELETE_CHAT: &str = "stencila.delete-chat";

pub(super) const SAVE_DOC: &str = "stencila.save-doc";
pub(super) const EXPORT_DOC: &str = "stencila.export-doc";

/// Get the list of commands that the language server supports
pub(super) fn commands() -> Vec<String> {
    [
        PATCH_VALUE,
        PATCH_CLONE,
        PATCH_CHAT_FOCUS,
        PATCH_NODE_FORMAT,
        VERIFY_NODE,
        RUN_NODE,
        RUN_CURR,
        RUN_CHAT,
        RUN_DOC,
        RUN_CODE,
        RUN_INSTRUCT,
        RUN_ABOVE,
        RUN_BELOW,
        CANCEL_NODE,
        CANCEL_CURR,
        CANCEL_DOC,
        LOCK_CURR,
        UNLOCK_CURR,
        PREV_NODE,
        NEXT_NODE,
        ARCHIVE_NODE,
        REVISE_NODE,
        INSERT_NODE,
        INSERT_CLONES,
        INSERT_INSTRUCTION,
        CREATE_CHAT,
        DELETE_CHAT,
        SAVE_DOC,
        EXPORT_DOC,
    ]
    .into_iter()
    .map(String::from)
    .collect()
}

/// Execute a command
#[allow(clippy::too_many_arguments)]
pub(super) async fn execute_command(
    ExecuteCommandParams {
        command, arguments, ..
    }: ExecuteCommandParams,
    author: AuthorRole,
    format: Format,
    source: Arc<RwLock<String>>,
    root: Arc<RwLock<TextNode>>,
    doc: Arc<RwLock<Document>>,
    source_doc: Option<Arc<RwLock<Document>>>,
    mut client: ClientSocket,
) -> Result<Option<Value>, ResponseError> {
    let command = command.as_str();
    let mut args = arguments.into_iter();

    let uri = uri_arg(args.next())?;

    let file_name = PathBuf::from(&uri.to_string())
        .file_name()
        .map_or_else(String::new, |name| name.to_string_lossy().to_string());

    let author = AuthorRole {
        last_modified: Some(Timestamp::now()),
        ..author
    };

    let mut return_value = None;

    let (title, command, cancellable, update_after) = match command {
        PATCH_VALUE | PATCH_CLONE | PATCH_CHAT_FOCUS => {
            let node_type = node_type_arg(args.next())?;

            let node_position_or_id = args
                .next()
                .ok_or_else(|| invalid_request("Node position or id arg missing"))?;
            let node_id = match position_arg(Some(node_position_or_id.clone())) {
                Ok(position) => match root.read().await.node_type_ancestor(node_type, position) {
                    Some(id) => id,
                    None => {
                        tracing::error!("No node of type {node_type} at current position");
                        return Ok(None);
                    }
                },
                Err(..) => node_id_arg(Some(node_position_or_id))?,
            };

            let path = args
                .next()
                .ok_or_eyre("Patch path arg missing")
                .and_then(PatchPath::try_from)
                .map_err(invalid_request)?;

            let value = match command {
                PATCH_CLONE | PATCH_CHAT_FOCUS => {
                    let node_id = node_id_arg(args.next())?;

                    let clone = doc
                        .read()
                        .await
                        .find(node_id)
                        .await
                        .ok_or_eyre("Node not found in source document")
                        .and_then(|node| replicate(&node))
                        .map_err(invalid_request)?;

                    match command {
                        PATCH_CHAT_FOCUS => Block::try_from(clone).and_then(|block| {
                            SuggestionBlock {
                                content: vec![block],
                                ..Default::default()
                            }
                            .to_value()
                        }),
                        _ => clone.to_value(),
                    }
                    .map_err(invalid_request)?
                }
                _ => args
                    .next()
                    .map(PatchValue::Json)
                    .unwrap_or(PatchValue::None),
            };

            let op = match command {
                PATCH_CHAT_FOCUS => PatchOp::Push(value),
                _ => PatchOp::Set(value),
            };

            (
                "Patching node".to_string(),
                Command::PatchNode(Patch {
                    node_id: Some(node_id),
                    ops: vec![(path, op)],
                    authors: Some(vec![author]),
                    compile: true,
                    ..Default::default()
                }),
                false,
                true,
            )
        }
        PATCH_NODE_FORMAT => {
            let node_id = Some(node_id_arg(args.next())?);
            let property = node_property_arg(args.next())?;
            let format = args
                .next()
                .and_then(|arg| arg.as_str().map(Format::from_name))
                .unwrap_or_default();
            let content = args
                .next()
                .and_then(|arg| arg.as_str().map(String::from))
                .unwrap_or_default();
            let content_type = args
                .next()
                .and_then(|arg| {
                    arg.as_str()
                        .and_then(|value| ContentType::from_str(value).ok())
                })
                .unwrap_or_default();

            (
                "Patching node format".to_string(),
                Command::PatchNodeFormat {
                    node_id,
                    property,
                    format,
                    content,
                    content_type,
                },
                false,
                true,
            )
        }
        VERIFY_NODE => {
            args.next(); // Skip the currently unused node type arg
            let node_id = node_id_arg(args.next())?;

            (
                "Verifying node".to_string(),
                Command::PatchNode(Patch {
                    node_id: Some(node_id),
                    ops: vec![(PatchPath::default(), PatchOp::Verify)],
                    authors: Some(vec![AuthorRole {
                        role_name: AuthorRoleName::Verifier,
                        ..author
                    }]),
                    ..Default::default()
                }),
                false,
                true,
            )
        }
        RUN_NODE => {
            let node_type = node_type_arg(args.next())?;
            let node_id = node_id_arg(args.next())?;
            let scope = args
                .next()
                .and_then(|value| serde_json::from_value(value).ok())
                .unwrap_or_default();

            // Only update if running an instruction or chat message (since these update
            // the content of the document)
            let update = matches!(
                node_type,
                NodeType::InstructionBlock | NodeType::InstructionInline | NodeType::ChatMessage
            );

            (
                format!("Running node {node_type}"),
                Command::ExecuteNodes((
                    CommandNodes::new(vec![node_id], scope),
                    ExecuteOptions::default(),
                )),
                true,
                update,
            )
        }
        RUN_CURR => {
            let position = position_arg(args.next())?;
            if let Some(node_id) = root.read().await.node_id_closest(position) {
                let node_type = NodeType::try_from(&node_id).map_err(internal_error)?;

                // Only update if running an instruction or chat message (since these update
                // the content of the document)
                let update = matches!(
                    node_type,
                    NodeType::InstructionBlock
                        | NodeType::InstructionInline
                        | NodeType::ChatMessage
                );

                (
                    "Running current node".to_string(),
                    Command::ExecuteNodes((
                        CommandNodes::new(vec![node_id], CommandScope::Only),
                        ExecuteOptions::default(),
                    )),
                    true,
                    update,
                )
            } else {
                tracing::error!("No node to run at current position");
                return Ok(None);
            }
        }
        RUN_CHAT => {
            let chat_id = node_id_arg(args.next())?;

            let text = args
                .next()
                .and_then(|arg| arg.as_str().map(String::from))
                .unwrap_or_default();

            let files = args.next().and_then(|arg| serde_json::from_value(arg).ok());

            (
                "Adding chat message".to_string(),
                Command::PatchExecuteChat {
                    chat_id,
                    text,
                    files,
                },
                false,
                true,
            )
        }
        RUN_DOC => (
            format!("Running {file_name}"),
            Command::ExecuteDocument(ExecuteOptions::default()),
            true,
            // Always update because document may include instructions that were executed
            true,
        ),
        CANCEL_NODE => {
            args.next(); // Skip the currently unused node type arg
            let node_id = node_id_arg(args.next())?;
            (
                "Cancelling node".to_string(),
                Command::InterruptNodes(CommandNodes::new(vec![node_id], CommandScope::Only)),
                false,
                false,
            )
        }
        LOCK_CURR => {
            let position = position_arg(args.next())?;
            let node_id = if let Some(node_id) = root.read().await.node_id_closest(position) {
                node_id
            } else {
                tracing::error!("No node to lock at current position");
                return Ok(None);
            };

            (
                "Locking node".to_string(),
                Command::PatchNode(Patch {
                    node_id: Some(node_id),
                    ops: vec![(
                        PatchPath::from(NodeProperty::ExecutionMode),
                        PatchOp::Set(PatchValue::String("Locked".to_string())),
                    )],
                    ..Default::default()
                }),
                false,
                true,
            )
        }
        UNLOCK_CURR => {
            let position = position_arg(args.next())?;
            let node_id = if let Some(node_id) = root.read().await.node_id_closest(position) {
                node_id
            } else {
                tracing::error!("No node to unlock at current position");
                return Ok(None);
            };

            (
                "Unlocking node".to_string(),
                Command::PatchNode(Patch {
                    node_id: Some(node_id),
                    ops: vec![(
                        PatchPath::from(NodeProperty::ExecutionMode),
                        PatchOp::Set(PatchValue::None),
                    )],
                    ..Default::default()
                }),
                false,
                true,
            )
        }
        PREV_NODE | NEXT_NODE | ARCHIVE_NODE => {
            // Second arg (after document URI) is either current position (when invoked
            // via keybinding) or node type (when invoked via code lens). So resolve
            // instruction id on that basis
            let instruction_id = match position_arg(args.next()) {
                Ok(position) => match root.read().await.instruction_ancestor(position) {
                    Some(id) => id,
                    None => {
                        tracing::error!("No command at current position");
                        return Ok(None);
                    }
                },
                Err(..) => node_id_arg(args.next())?,
            };

            let (title, path, op) = match command {
                PREV_NODE => (
                    "Previous suggestion".to_string(),
                    PatchPath::from(NodeProperty::ActiveSuggestion),
                    PatchOp::Decrement,
                ),
                NEXT_NODE => (
                    "Next suggestion".to_string(),
                    PatchPath::from(NodeProperty::ActiveSuggestion),
                    PatchOp::Increment,
                ),
                ARCHIVE_NODE => (
                    "Accepting suggestion and archiving command".to_string(),
                    PatchPath::new(),
                    PatchOp::Archive,
                ),
                _ => unreachable!(),
            };

            (
                title,
                Command::PatchNode(Patch {
                    node_id: Some(instruction_id),
                    ops: vec![(path, op)],
                    authors: Some(vec![author]),
                    ..Default::default()
                }),
                false,
                true,
            )
        }
        REVISE_NODE => {
            // As above, get instruction id
            let instruction_id = match position_arg(args.next()) {
                Ok(position) => match root.read().await.instruction_ancestor(position) {
                    Some(id) => id,
                    None => {
                        tracing::error!("No command at current position");
                        return Ok(None);
                    }
                },
                Err(..) => node_id_arg(args.next())?,
            };

            // Next arg is the feedback for the instruction's active suggestion
            // it may be empty (e.g. just a plain retry without the entering any feedback)
            let feedback = args
                .next()
                .map(PatchValue::Json)
                .unwrap_or(PatchValue::None);

            (
                "Revising suggestion".to_string(),
                Command::PatchExecuteNodes((
                    Patch {
                        node_id: Some(instruction_id.clone()),
                        ops: vec![(
                            // Instructions do not have a feedback property but have
                            // a custom patch implem that will intercept this and apply
                            // it to the active suggestion
                            PatchPath::from(NodeProperty::Feedback),
                            PatchOp::Set(feedback),
                        )],
                        authors: Some(vec![author]),
                        ..Default::default()
                    },
                    CommandNodes::new(vec![instruction_id], CommandScope::Only),
                    ExecuteOptions {
                        retain_suggestions: true,
                        ..Default::default()
                    },
                )),
                false,
                true,
            )
        }
        INSERT_NODE => {
            // Required args
            let position = position_arg(args.next())?;
            let node_type = node_type_arg(args.next())?;

            // Optional args for `InstructionBlock`s
            let instruction_type = args
                .next()
                .and_then(|value| serde_json::from_value(value).ok())
                .unwrap_or_default();
            let prompt = args
                .next()
                .and_then(|value| serde_json::from_value(value).ok())
                .map(|value: String| PromptBlock {
                    target: Some(value),
                    ..Default::default()
                })
                .unwrap_or_default();
            let message = args
                .next()
                .and_then(|value| serde_json::from_value(value).ok())
                .map(|msg: String| InstructionMessage::from(msg))
                .unwrap_or_default();
            let model_parameters = args
                .next()
                .and_then(|value| serde_json::from_value(value).ok())
                .map(|model_ids| {
                    Box::new(ModelParameters {
                        model_ids,
                        ..Default::default()
                    })
                })
                .unwrap_or_default();

            // Create the new node
            let block = match node_type {
                NodeType::Chat => Block::Chat(Chat {
                    is_temporary: Some(true),
                    content: Vec::new(),
                    ..Default::default()
                }),
                NodeType::InstructionBlock => Block::InstructionBlock(InstructionBlock {
                    instruction_type,
                    prompt,
                    message,
                    model_parameters,
                    ..Default::default()
                }),
                _ => return Err(invalid_request(format!("Unhandled node type: {node_type}"))),
            };

            // Return the node's id so that the client can subscribe to its DOM
            return_value = block
                .node_id()
                .map(|id| serde_json::Value::String(id.to_string()));

            // Create a patch to add to chat to the document's `content`
            let value = block.to_value().map_err(|error| {
                internal_error(format!("While converting block to patch value: {error}"))
            })?;

            // Find where to insert the block based on the position in the text document
            // falling back to appending to the end of the document's root node's content.
            let (node_id, op) = match root.read().await.block_content_index(position) {
                Some((node_id, index)) => {
                    let op = match block {
                        // For edit and fix instructions, wrap the node at the index
                        Block::InstructionBlock(InstructionBlock {
                            instruction_type: InstructionType::Edit | InstructionType::Fix,
                            ..
                        }) => PatchOp::Wrap((index..(index + 1), value, NodeProperty::Content)),
                        // For all other blocks, insert at the index
                        _ => PatchOp::Insert(vec![(index, value)]),
                    };
                    (Some(node_id), op)
                }
                None => (None, PatchOp::Push(value)),
            };

            // Patch the `content` of the document
            let patch = Patch {
                node_id,
                ops: vec![(PatchPath::from(NodeProperty::Content), op)],
                ..Default::default()
            };

            (
                format!("Inserting {node_type}"),
                Command::PatchNode(patch),
                false,
                true,
            )
        }
        INSERT_CLONES | INSERT_INSTRUCTION => {
            let position = position_arg(args.next())?;
            args.next(); // Skip the argument for the URI of the source document (already used)
            let node_ids: Vec<NodeId> = args
                .next()
                .and_then(|value| serde_json::from_value(value).ok())
                .ok_or_else(|| invalid_request("node ids arg missing"))?;
            let instruction_type = args
                .next()
                .and_then(|value| serde_json::from_value(value).ok())
                .unwrap_or_default();
            let execution_mode = args
                .next()
                .and_then(|value| serde_json::from_value(value).ok());

            // Get the root node from the source document
            let source_doc = source_doc
                .ok_or_else(|| invalid_request("Source document URI missing or invalid"))?;
<<<<<<< HEAD
            let source_doc = source_doc.read().await;
            let source_root = source_doc.root_read().await;
=======
            let source_node = source_doc
                .read()
                .await
                .find(node_id.clone())
                .await
                .ok_or_else(|| invalid_request("Node not found in source document"))?;
>>>>>>> 70f6c245

            // Clone the nodes from the source
            let nodes: Vec<Node> = node_ids
                .into_iter()
                .map(|node_id| find(&*source_root, node_id).ok_or_eyre("Node not found"))
                .try_collect()
                .map_err(invalid_request)?;

            // Convert the nodes into blocks (if necessary) and replicate (to avoid having duplicate ids)
            let blocks: Vec<Block> = nodes
                .into_iter()
                .map(|node| replicate(&Block::try_from(node)?))
                .try_collect()
                .map_err(internal_error)?;

            // If appropriate, wrap in a command
            let blocks = if matches!(command, INSERT_INSTRUCTION) {
                vec![Block::InstructionBlock(InstructionBlock {
                    instruction_type,
                    execution_mode,
                    content: Some(blocks),
                    ..Default::default()
                })]
            } else {
                blocks
            };

            // Convert blocks to patch values
            let values = blocks.into_iter().map(PatchValue::Block);

            // Find where to insert the block based on the position in the text document
            // falling back to appending to the end of the document's root node's content.
            let (node_id, op) = match root.read().await.block_content_index(position) {
                Some((node_id, index)) => {
                    let values = values
                        .enumerate()
                        .map(|(offset, value)| (index + offset, value))
                        .collect_vec();
                    (Some(node_id), PatchOp::Insert(values))
                }
                None => (None, PatchOp::Append(values.collect())),
            };

            // Patch the content of the destination document
            let patch = Patch {
                node_id,
                ops: vec![(PatchPath::from(NodeProperty::Content), op)],
                ..Default::default()
            };

            (
                format!("Cloning nodes"),
                Command::PatchNode(patch),
                false,
                true,
            )
        }
        CREATE_CHAT => {
            let range = args
                .next()
                .and_then(|value| serde_json::from_value(value).ok());
            let instruction_type = args
                .next()
                .and_then(|value| serde_json::from_value(value).ok());
            let execute_chat: bool = args
                .next()
                .and_then(|value| serde_json::from_value(value).ok())
                .unwrap_or_default();

            let root = root.read().await;

            // Get the ids and types of any blocks spanning the range to infer prompt
            let (node_ids, node_types) =
                if matches!(instruction_type, Some(InstructionType::Create)) {
                    // If an explicit create instruction, then ignore nodes spanning
                    // range (likely that cursor accidentally on boundary and user does not
                    // want to use them as suggestions etc)
                    (Vec::new(), Vec::new())
                } else if let Some(range) = range {
                    // Get any blocks spanning the range
                    let node_ids = root.block_ids_spanning(range);

                    let node_types: Vec<NodeType> = node_ids
                        .iter()
                        .map(NodeType::try_from)
                        .try_collect()
                        .map_err(internal_error)?;

                    (node_ids, node_types)
                } else {
                    (Vec::new(), Vec::new())
                };

            // If there is a single chat on the range then "temporize" it (move it to temporary)
            let (chat_id, patch, update_after) = if let (1, Some(NodeType::Chat), Some(chat_id)) =
                (node_types.len(), node_types.first(), node_ids.first())
            {
                let patch = Patch {
                    node_id: Some(chat_id.clone()),
                    ops: vec![(PatchPath::new(), PatchOp::Temporize)],
                    ..Default::default()
                };

                (chat_id.clone(), patch, true)
            } else {
                // Infer the instruction type based on the number of blocks selected
                // and whether they have any errors
                let instruction_type = if instruction_type.is_some() {
                    instruction_type
                } else if node_types.is_empty() {
                    Some(InstructionType::Create)
                } else if let (1, Some(NodeType::CodeChunk | NodeType::MathBlock)) =
                    (node_types.len(), node_types.first())
                {
                    // Check if the node has warnings or errors and
                    if let Some(node_id) = node_ids.first() {
                        if match doc.read().await.find(node_id.clone()).await {
                            Some(Node::CodeChunk(node)) => node.has_warnings_errors_or_exceptions(),
                            Some(Node::MathBlock(node)) => node.has_warnings_errors_or_exceptions(),
                            _ => false,
                        } {
                            Some(InstructionType::Fix)
                        } else {
                            Some(InstructionType::Edit)
                        }
                    } else {
                        Some(InstructionType::Edit)
                    }
                } else {
                    Some(InstructionType::Edit)
                };

                let node_types = (!node_types.is_empty()).then_some(
                    node_types
                        .iter()
                        .map(|node_type| node_type.to_string())
                        .collect_vec(),
                );

                // If any, add them to the suggestions as the original
                let suggestions = if !node_ids.is_empty() {
                    // Get clones of the blocks
                    let content = {
                        let doc = doc.read().await;
                        let mut content = Vec::new();
                        for node_id in node_ids {
                            if let Some(block) = doc
                                .find(node_id)
                                .await
                                .and_then(|node| Block::try_from(node).ok())
                            {
                                content.push(block);
                            }
                        }
                        content
                    };

                    // Replicate to avoid duplicate ids
                    let content = replicate(&content).map_err(internal_error)?;

                    Some(vec![SuggestionBlock {
                        suggestion_status: Some(SuggestionStatus::Original),
                        content,
                        ..Default::default()
                    }])
                } else {
                    None
                };

                // Get the ids of any previous or next blocks so that the chat, despite being temporary,
                // can be executed with the correct document context.
                let (previous_block, next_block) = match range {
                    Some(range) => root.block_ids_previous_next(range),
                    None => (None, None),
                };

                let chat = Chat {
                    prompt: PromptBlock {
                        instruction_type,
                        node_types,
                        ..Default::default()
                    },
                    is_temporary: Some(true),
                    suggestions,
                    options: Box::new(ChatOptions {
                        previous_block: previous_block.map(|id| id.to_string()),
                        next_block: next_block.map(|id| id.to_string()),
                        ..Default::default()
                    }),
                    ..Default::default()
                };
                let chat_id = chat.node_id().clone();

                let patch = Patch {
                    ops: vec![(
                        PatchPath::from(NodeProperty::Temporary),
                        PatchOp::Push(PatchValue::Node(Node::Chat(chat))),
                    )],
                    ..Default::default()
                };

                (chat_id, patch, false)
            };

            return_value = Some(serde_json::Value::String(chat_id.to_string()));

            let patch = Patch {
                // Run compile so that that chat's prompt block is compiled
                // to infer the target prompt
                compile: true,
                // Execute if specified
                execute: execute_chat.then_some(vec![chat_id]),
                ..patch
            };

            (
                "Creating temporary chat".to_string(),
                Command::PatchNode(patch),
                false,
                update_after,
            )
        }
        DELETE_CHAT => {
            let node_id = node_id_arg(args.next())?;

            // Remove temporary chat based on its id. There is no command
            // for doing this yet but in the future this may be better
            // factored out into a command or patch op.

            let doc = doc.write().await;
            return doc
                .mutate(move |root| {
                    if let Node::Article(Article {
                        temporary: Some(temporary),
                        ..
                    }) = root
                    {
                        tracing::debug!("Deleting temporary chat {node_id}");

                        let len_before = temporary.len();
                        let node_id = Some(node_id.clone());
                        temporary.retain(|node| node.node_id() != node_id);

<<<<<<< HEAD
                return if temporary.len() == len_before {
                    Err(invalid_request(format!(
                        "Chat with id not found in temporaries: {node_id:?}"
                    )))
                } else {
                    Ok(None)
                };
            } else {
                tracing::warn!("Root node is not an article");
                return Ok(None);
            }
=======
                        if temporary.len() == len_before {
                            Err(invalid_request(format!(
                                "Chat with id not found in temporaries: {node_id:?}"
                            )))
                        } else {
                            Ok(None)
                        }
                    } else {
                        Err(invalid_request("Root node is not an article"))
                    }
                })
                .await;
>>>>>>> 70f6c245
        }
        SAVE_DOC => (
            "Saving document with sidecar".to_string(),
            Command::SaveDocument((SaveDocumentSource::Yes, SaveDocumentSidecar::Yes)),
            false,
            false,
        ),
        EXPORT_DOC => {
            let path = path_buf_arg(args.next())?;
            (
                "Exporting document".to_string(),
                Command::ExportDocument((path, EncodeOptions::default())),
                false,
                false,
            )
        }
        command => return Err(invalid_request(format!("Unknown command `{command}`"))),
    };

    // Send the command to the document with a subscription to receive status updates
    let (command_id, mut status_receiver) = match doc.read().await.command_subscribe(command).await
    {
        Ok(receiver) => receiver,
        Err(error) => {
            client
                .show_message(ShowMessageParams {
                    typ: MessageType::ERROR,
                    message: format!("While sending command to {uri}: {error}"),
                })
                .ok();
            return Ok(return_value);
        }
    };

    // If necessary, create a task to update the text for the node when the command is finished
    // TODO: this is not ideal because it does not handle case where nodes need to be updated after
    // the whole document is run, and because it has to hackily wait for the final patch to be
    // applied. Instead need to set up a patch watcher that allows us to watch for
    // the node types and ids to which a patch was applied.
    if update_after {
        let mut status_receiver = status_receiver.resubscribe();
        let mut client = client.clone();
        let uri = uri.clone();
        tokio::spawn(async move {
            while let Ok((id, status)) = status_receiver.recv().await {
                if id == command_id && status.finished() {
                    // Wait an arbitrary amount of time for any patches to be applied (see note above)
                    tokio::time::sleep(Duration::from_millis(100)).await;

                    // Format the doc and apply any edits
                    let edits = match format_doc(doc.clone(), format.clone(), source.clone()).await
                    {
                        Ok(Some(edits)) => edits,
                        Ok(None) => continue,
                        Err(error) => {
                            tracing::error!("While formatting doc after command: {error}");
                            continue;
                        }
                    };

                    let edits = edits.into_iter().map(OneOf::Left).collect();
                    client
                        .apply_edit(ApplyWorkspaceEditParams {
                            edit: WorkspaceEdit {
                                document_changes: Some(DocumentChanges::Edits(vec![
                                    TextDocumentEdit {
                                        text_document: OptionalVersionedTextDocumentIdentifier {
                                            uri,
                                            version: None,
                                        },
                                        edits,
                                    },
                                ])),
                                ..Default::default()
                            },
                            label: Some("Update after completion".to_string()),
                        })
                        .await
                        .ok();

                    client.code_lens_refresh(()).await.ok();

                    break;
                }
            }
        });
    }

    // Create a progress notification and spawn a task to update it
    let progress_sender = create_progress(client.clone(), title, cancellable).await;
    tokio::spawn(async move {
        while let Ok((id, status)) = status_receiver.recv().await {
            if id == command_id && status.finished() {
                progress_sender.send((100, None)).ok();

                // Notify the user if the command failed
                if let CommandStatus::Failed(error) = status {
                    client
                        .show_message(ShowMessageParams {
                            typ: MessageType::ERROR,
                            message: format!("{error}\n\n{uri}"),
                        })
                        .ok();
                }

                break;
            }
        }
    });

    Ok(return_value)
}

/// Create an invalid request error
fn invalid_request<T: Display>(value: T) -> ResponseError {
    ResponseError::new(ErrorCode::INVALID_REQUEST, value.to_string())
}

/// Create an internal error
fn internal_error<T: Display>(value: T) -> ResponseError {
    ResponseError::new(ErrorCode::INTERNAL_ERROR, value.to_string())
}

/// Extract a document URI from a command arg
pub(super) fn uri_arg(arg: Option<Value>) -> Result<Url, ResponseError> {
    arg.and_then(|value| serde_json::from_value(value).ok())
        .ok_or_else(|| invalid_request("Document URI argument missing or invalid"))
}

/// Extract a Stencila [`NodeType`] from a command arg
fn node_type_arg(arg: Option<Value>) -> Result<NodeType, ResponseError> {
    arg.and_then(|value| value.as_str().map(String::from))
        .and_then(|node_id| NodeType::from_str(&node_id).ok())
        .ok_or_else(|| invalid_request("Node type argument missing or invalid"))
}

/// Extract a Stencila [`NodeId`] from a command arg
fn node_id_arg(arg: Option<Value>) -> Result<NodeId, ResponseError> {
    arg.and_then(|value| value.as_str().map(String::from))
        .and_then(|node_id| NodeId::from_str(&node_id).ok())
        .ok_or_else(|| invalid_request("Node id argument missing or invalid"))
}

/// Extract a Stencila [`NodeProperty`] from a command arg
fn node_property_arg(arg: Option<Value>) -> Result<NodeProperty, ResponseError> {
    arg.and_then(|value| value.as_str().map(String::from))
        .and_then(|node_id| NodeProperty::from_str(&node_id).ok())
        .ok_or_else(|| invalid_request("Node property argument missing or invalid"))
}

/// Extract a position from a command arg
fn position_arg(arg: Option<Value>) -> Result<Position, ResponseError> {
    arg.and_then(|value| serde_json::from_value(value).ok())
        .ok_or_else(|| invalid_request("Position argument missing or invalid"))
}

/// Extract a range from a command arg
#[allow(unused)]
fn range_arg(arg: Option<Value>) -> Result<Range, ResponseError> {
    arg.and_then(|value| serde_json::from_value(value).ok())
        .ok_or_else(|| invalid_request("Range argument missing or invalid"))
}

/// Extract a `PathBuf` from a command arg
fn path_buf_arg(arg: Option<Value>) -> Result<PathBuf, ResponseError> {
    arg.and_then(|value| serde_json::from_value(value).ok())
        .ok_or_else(|| invalid_request("Path argument missing or invalid"))
}

static PROGRESS_TOKEN: Lazy<AtomicI32> = Lazy::new(AtomicI32::default);

/// Create and begin a progress notification
async fn create_progress(
    mut client: ClientSocket,
    title: String,
    cancellable: bool,
) -> mpsc::UnboundedSender<(u32, Option<String>)> {
    // Create the token for the progress
    let token = NumberOrString::Number(PROGRESS_TOKEN.fetch_add(1, Ordering::Relaxed));

    // Request that the progress be created
    client
        .work_done_progress_create(WorkDoneProgressCreateParams {
            token: token.clone(),
        })
        .await
        .ok();

    // Begin the progress
    client
        .progress(ProgressParams {
            token: token.clone(),
            value: ProgressParamsValue::WorkDone(WorkDoneProgress::Begin(WorkDoneProgressBegin {
                title,
                cancellable: Some(cancellable),
                ..Default::default()
            })),
        })
        .ok();

    // Create channel and async task to update progress
    let (sender, mut receiver) = mpsc::unbounded_channel::<(u32, Option<String>)>();
    tokio::spawn(async move {
        while let Some((percentage, message)) = receiver.recv().await {
            let work_done = if percentage >= 100 {
                WorkDoneProgress::End(WorkDoneProgressEnd {
                    ..Default::default()
                })
            } else {
                WorkDoneProgress::Report(WorkDoneProgressReport {
                    percentage: Some(percentage),
                    message: Some(message.unwrap_or_else(|| format!("{percentage}%"))),
                    ..Default::default()
                })
            };

            client
                .progress(ProgressParams {
                    token: token.clone(),
                    value: ProgressParamsValue::WorkDone(work_done),
                })
                .ok();
        }
    });

    sender
}

/// Handle a notification from the client to cancel a task previously associated
/// with `WorkDoneProgressBegin`
pub(crate) fn cancel_progress(
    _state: &mut ServerState,
    params: WorkDoneProgressCancelParams,
) -> ControlFlow<Result<(), Error>> {
    tracing::info!("cancel_progress: {:?}", params.token);

    // TODO: Cancel the task associated with the token

    ControlFlow::Continue(())
}<|MERGE_RESOLUTION|>--- conflicted
+++ resolved
@@ -615,17 +615,12 @@
             // Get the root node from the source document
             let source_doc = source_doc
                 .ok_or_else(|| invalid_request("Source document URI missing or invalid"))?;
-<<<<<<< HEAD
-            let source_doc = source_doc.read().await;
-            let source_root = source_doc.root_read().await;
-=======
             let source_node = source_doc
                 .read()
                 .await
                 .find(node_id.clone())
                 .await
                 .ok_or_else(|| invalid_request("Node not found in source document"))?;
->>>>>>> 70f6c245
 
             // Clone the nodes from the source
             let nodes: Vec<Node> = node_ids
@@ -869,19 +864,6 @@
                         let node_id = Some(node_id.clone());
                         temporary.retain(|node| node.node_id() != node_id);
 
-<<<<<<< HEAD
-                return if temporary.len() == len_before {
-                    Err(invalid_request(format!(
-                        "Chat with id not found in temporaries: {node_id:?}"
-                    )))
-                } else {
-                    Ok(None)
-                };
-            } else {
-                tracing::warn!("Root node is not an article");
-                return Ok(None);
-            }
-=======
                         if temporary.len() == len_before {
                             Err(invalid_request(format!(
                                 "Chat with id not found in temporaries: {node_id:?}"
@@ -894,7 +876,6 @@
                     }
                 })
                 .await;
->>>>>>> 70f6c245
         }
         SAVE_DOC => (
             "Saving document with sidecar".to_string(),
