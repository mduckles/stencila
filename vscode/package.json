--- conflicted
+++ resolved
@@ -1085,12 +1085,7 @@
     "@types/mocha": "10.0.10",
     "@types/node": "20.x",
     "@types/vscode": "1.84.0",
-<<<<<<< HEAD
-    "@typescript-eslint/parser": "8.17.0",
-=======
-    "@typescript-eslint/eslint-plugin": "8.19.0",
     "@typescript-eslint/parser": "8.19.0",
->>>>>>> 47991e59
     "@vscode/test-cli": "0.0.10",
     "@vscode/test-electron": "2.4.1",
     "@vscode/vsce": "3.2.1",
