import { first, ready } from '../../util'
import * as downloads from './downloads'
import DateTimeFormat = Intl.DateTimeFormat

const dateFormatter = new DateTimeFormat('en-US', {
  month: 'short',
  day: 'numeric',
  year: 'numeric'
})

const formatDate = (dateEl: Element | null): void => {
  if (dateEl instanceof Element) {
    const date = new Date(dateEl.innerHTML)
    dateEl.innerHTML = dateFormatter.format(date)
  }
}

ready((): void => {
<<<<<<< HEAD
  const dateEl = first(':--Date')
  if (!(dateEl instanceof Element)) return
  const date = new Date(dateEl.innerHTML)
  dateEl.innerHTML = formatDate(date)

  downloads.build(
    'TheArticleId',
    first(':--title')?.getAttribute('content') ?? ''
  )
=======
  formatDate(first(':--datePublished'))
>>>>>>> a7211f00
})<|MERGE_RESOLUTION|>--- conflicted
+++ resolved
@@ -16,17 +16,10 @@
 }
 
 ready((): void => {
-<<<<<<< HEAD
-  const dateEl = first(':--Date')
-  if (!(dateEl instanceof Element)) return
-  const date = new Date(dateEl.innerHTML)
-  dateEl.innerHTML = formatDate(date)
+  formatDate(first(':--datePublished'))
 
   downloads.build(
     'TheArticleId',
     first(':--title')?.getAttribute('content') ?? ''
   )
-=======
-  formatDate(first(':--datePublished'))
->>>>>>> a7211f00
 })