--- conflicted
+++ resolved
@@ -6,12 +6,9 @@
 
   /* Typography */
   --text-size-rem-small: 0.6875;
-<<<<<<< HEAD
   --text-size-rem-normal: 1;
-=======
   --text-size-h1-rem--narrower--viewports: 1.8125rem; /* 29px assuming base font size of 16px */
   --text-size-h1-rem--wider-viewports: 2.25rem; /* 36px assuming base font size of 16px */
->>>>>>> 34d66216
   --letter-spacing: 0.5px;
 
   /* Spacing */
