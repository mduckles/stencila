{
  "@id": "https://stencila.org/File",
  "name": "File",
  "license": "https://creativecommons.org/publicdomain/zero/1.0/",
  "@context": {
    "rdfs": "http://www.w3.org/2000/01/rdf-schema#",
    "schema": "https://schema.org/",
    "stencila": "https://stencila.org/"
  },
  "@graph": [
    {
      "@id": "stencila:File",
      "@type": "rdfs:Class",
      "rdfs:label": "File",
      "rdfs:comment": "A file on the file system.",
      "rdfs:subClassOf": {
        "@id": "stencila:Entity"
      }
    },
    {
      "@id": "schema:name",
      "@type": "rdfs:Property",
      "rdfs:label": "name",
      "rdfs:comment": "The name of the file.",
      "schema:domainIncludes": [
        {
          "@id": "schema:Thing"
        },
        {
          "@id": "stencila:Button"
        },
        {
          "@id": "stencila:Directory"
        },
        {
          "@id": "stencila:ExecutionTag"
        },
        {
          "@id": "stencila:File"
        },
        {
          "@id": "stencila:Function"
        },
        {
          "@id": "stencila:Parameter"
        },
        {
          "@id": "stencila:TableCell"
        },
        {
          "@id": "stencila:Variable"
        }
      ],
      "schema:rangeIncludes": {
        "@id": "schema:Text"
      }
    },
    {
<<<<<<< HEAD
      "@id": "schema:url",
      "@type": "rdfs:Property",
      "rdfs:label": "url",
      "rdfs:comment": "The URL of the item.",
      "schema:domainIncludes": {
        "@id": "schema:Thing"
      },
      "schema:rangeIncludes": {
        "@id": "schema:Text"
      }
    },
    {
      "@id": "schema:about",
      "@type": "rdfs:Property",
      "rdfs:label": "about",
      "rdfs:comment": "The subject matter of the content.",
      "schema:domainIncludes": {
        "@id": "schema:CreativeWork"
      }
    },
    {
      "@id": "schema:abstract",
      "@type": "rdfs:Property",
      "rdfs:label": "abstract",
      "rdfs:comment": "A a short description that summarizes a `CreativeWork`.",
      "schema:domainIncludes": {
        "@id": "schema:CreativeWork"
      },
      "schema:rangeIncludes": {
        "@id": "stencila:Block"
      }
    },
    {
      "@id": "schema:author",
      "@type": "rdfs:Property",
      "rdfs:label": "authors",
      "rdfs:comment": "The authors of the `CreativeWork`.",
      "schema:domainIncludes": [
        {
          "@id": "schema:CreativeWork"
        },
        {
          "@id": "schema:ItemList"
        },
        {
          "@id": "schema:Message"
        },
        {
          "@id": "stencila:Admonition"
        },
        {
          "@id": "stencila:CodeExecutable"
        },
        {
          "@id": "stencila:CodeStatic"
        },
        {
          "@id": "stencila:Heading"
        },
        {
          "@id": "stencila:IfBlock"
        },
        {
          "@id": "stencila:Instruction"
        },
        {
          "@id": "stencila:Math"
        },
        {
          "@id": "stencila:Paragraph"
        },
        {
          "@id": "stencila:QuoteBlock"
        },
        {
          "@id": "stencila:Styled"
        }
      ],
      "schema:rangeIncludes": {
        "@id": "stencila:Author"
      }
    },
    {
      "@id": "schema:contributor",
      "@type": "rdfs:Property",
      "rdfs:label": "contributors",
      "rdfs:comment": "A secondary contributor to the `CreativeWork`.",
      "schema:domainIncludes": {
        "@id": "schema:CreativeWork"
      },
      "schema:rangeIncludes": {
        "@id": "stencila:Author"
      }
    },
    {
      "@id": "schema:editor",
      "@type": "rdfs:Property",
      "rdfs:label": "editors",
      "rdfs:comment": "People who edited the `CreativeWork`.",
      "schema:domainIncludes": {
        "@id": "schema:CreativeWork"
      },
      "schema:rangeIncludes": {
        "@id": "schema:Person"
      }
    },
    {
      "@id": "schema:maintainer",
      "@type": "rdfs:Property",
      "rdfs:label": "maintainers",
      "rdfs:comment": "The maintainers of the `CreativeWork`.",
      "schema:domainIncludes": {
        "@id": "schema:CreativeWork"
      },
      "schema:rangeIncludes": [
        {
          "@id": "schema:Person"
        },
        {
          "@id": "schema:Organization"
        }
      ]
    },
    {
      "@id": "schema:comment",
      "@type": "rdfs:Property",
      "rdfs:label": "comments",
      "rdfs:comment": "Comments about this creative work.",
      "schema:domainIncludes": {
        "@id": "schema:CreativeWork"
      },
      "schema:rangeIncludes": {
        "@id": "schema:Comment"
      }
    },
    {
      "@id": "schema:dateCreated",
      "@type": "rdfs:Property",
      "rdfs:label": "dateCreated",
      "rdfs:comment": "Date/time of creation.",
      "schema:domainIncludes": {
        "@id": "schema:CreativeWork"
      },
      "schema:rangeIncludes": {
        "@id": "schema:Date"
      }
    },
    {
      "@id": "schema:dateReceived",
      "@type": "rdfs:Property",
      "rdfs:label": "dateReceived",
      "rdfs:comment": "Date/time that work was received.",
      "schema:domainIncludes": {
        "@id": "schema:CreativeWork"
      },
      "schema:rangeIncludes": {
        "@id": "schema:Date"
      }
    },
    {
      "@id": "stencila:dateAccepted",
      "@type": "rdfs:Property",
      "rdfs:label": "dateAccepted",
      "rdfs:comment": "Date/time of acceptance.",
      "schema:domainIncludes": {
        "@id": "schema:CreativeWork"
      },
      "schema:rangeIncludes": {
        "@id": "schema:Date"
      }
    },
    {
      "@id": "schema:dateModified",
      "@type": "rdfs:Property",
      "rdfs:label": "dateModified",
      "rdfs:comment": "Date/time of most recent modification.",
      "schema:domainIncludes": {
        "@id": "schema:CreativeWork"
      },
      "schema:rangeIncludes": {
        "@id": "schema:Date"
      }
    },
    {
      "@id": "schema:datePublished",
      "@type": "rdfs:Property",
      "rdfs:label": "datePublished",
      "rdfs:comment": "Date of first publication.",
      "schema:domainIncludes": {
        "@id": "schema:CreativeWork"
      },
      "schema:rangeIncludes": {
        "@id": "schema:Date"
      }
    },
    {
      "@id": "schema:funder",
      "@type": "rdfs:Property",
      "rdfs:label": "funders",
      "rdfs:comment": "People or organizations that funded the `CreativeWork`.",
      "schema:domainIncludes": [
        {
          "@id": "schema:CreativeWork"
        },
        {
          "@id": "schema:MonetaryGrant"
        },
        {
          "@id": "schema:Organization"
        },
        {
          "@id": "schema:Person"
        }
      ],
      "schema:rangeIncludes": [
        {
          "@id": "schema:Person"
        },
        {
          "@id": "schema:Organization"
        }
      ]
    },
    {
      "@id": "stencila:fundedBy",
      "@type": "rdfs:Property",
      "rdfs:label": "fundedBy",
      "rdfs:comment": "Grants that funded the `CreativeWork`; reverse of `fundedItems`.",
      "schema:domainIncludes": {
        "@id": "schema:CreativeWork"
      },
      "schema:rangeIncludes": [
        {
          "@id": "schema:Grant"
        },
        {
          "@id": "schema:MonetaryGrant"
        }
      ]
    },
    {
      "@id": "schema:genre",
      "@type": "rdfs:Property",
      "rdfs:label": "genre",
      "rdfs:comment": "Genre of the creative work, broadcast channel or group.",
      "schema:domainIncludes": {
        "@id": "schema:CreativeWork"
      },
      "schema:rangeIncludes": {
        "@id": "schema:Text"
      }
    },
    {
      "@id": "schema:keywords",
      "@type": "rdfs:Property",
      "rdfs:label": "keywords",
      "rdfs:comment": "Keywords or tags used to describe this content. Multiple entries in a keywords list are typically delimited by commas.",
      "schema:domainIncludes": {
        "@id": "schema:CreativeWork"
      },
      "schema:rangeIncludes": {
        "@id": "schema:Text"
      }
    },
    {
      "@id": "schema:isPartOf",
      "@type": "rdfs:Property",
      "rdfs:label": "isPartOf",
      "rdfs:comment": "An item or other CreativeWork that this CreativeWork is a part of.",
      "schema:domainIncludes": {
        "@id": "schema:CreativeWork"
      }
    },
    {
      "@id": "schema:license",
      "@type": "rdfs:Property",
      "rdfs:label": "licenses",
      "rdfs:comment": "License documents that applies to this content, typically indicated by URL.",
      "schema:domainIncludes": {
        "@id": "schema:CreativeWork"
      },
      "schema:rangeIncludes": {
        "@id": "schema:Text"
      }
    },
    {
      "@id": "schema:hasParts",
=======
      "@id": "stencila:path",
>>>>>>> 6611b9ec
      "@type": "rdfs:Property",
      "rdfs:label": "path",
      "rdfs:comment": "The path (absolute or relative) of the file on the file system",
      "schema:domainIncludes": [
        {
          "@id": "stencila:Directory"
        },
        {
          "@id": "stencila:File"
        }
      ],
      "schema:rangeIncludes": {
        "@id": "schema:Text"
      }
    },
    {
      "@id": "schema:encodingFormat",
      "@type": "rdfs:Property",
      "rdfs:label": "mediaType",
      "rdfs:comment": "IANA media type (MIME type).",
      "schema:domainIncludes": [
        {
          "@id": "schema:MediaObject"
        },
        {
          "@id": "stencila:File"
        },
        {
          "@id": "stencila:IncludeBlock"
        }
      ],
      "schema:rangeIncludes": {
        "@id": "schema:Text"
      }
    }
  ]
}<|MERGE_RESOLUTION|>--- conflicted
+++ resolved
@@ -56,297 +56,7 @@
       }
     },
     {
-<<<<<<< HEAD
-      "@id": "schema:url",
-      "@type": "rdfs:Property",
-      "rdfs:label": "url",
-      "rdfs:comment": "The URL of the item.",
-      "schema:domainIncludes": {
-        "@id": "schema:Thing"
-      },
-      "schema:rangeIncludes": {
-        "@id": "schema:Text"
-      }
-    },
-    {
-      "@id": "schema:about",
-      "@type": "rdfs:Property",
-      "rdfs:label": "about",
-      "rdfs:comment": "The subject matter of the content.",
-      "schema:domainIncludes": {
-        "@id": "schema:CreativeWork"
-      }
-    },
-    {
-      "@id": "schema:abstract",
-      "@type": "rdfs:Property",
-      "rdfs:label": "abstract",
-      "rdfs:comment": "A a short description that summarizes a `CreativeWork`.",
-      "schema:domainIncludes": {
-        "@id": "schema:CreativeWork"
-      },
-      "schema:rangeIncludes": {
-        "@id": "stencila:Block"
-      }
-    },
-    {
-      "@id": "schema:author",
-      "@type": "rdfs:Property",
-      "rdfs:label": "authors",
-      "rdfs:comment": "The authors of the `CreativeWork`.",
-      "schema:domainIncludes": [
-        {
-          "@id": "schema:CreativeWork"
-        },
-        {
-          "@id": "schema:ItemList"
-        },
-        {
-          "@id": "schema:Message"
-        },
-        {
-          "@id": "stencila:Admonition"
-        },
-        {
-          "@id": "stencila:CodeExecutable"
-        },
-        {
-          "@id": "stencila:CodeStatic"
-        },
-        {
-          "@id": "stencila:Heading"
-        },
-        {
-          "@id": "stencila:IfBlock"
-        },
-        {
-          "@id": "stencila:Instruction"
-        },
-        {
-          "@id": "stencila:Math"
-        },
-        {
-          "@id": "stencila:Paragraph"
-        },
-        {
-          "@id": "stencila:QuoteBlock"
-        },
-        {
-          "@id": "stencila:Styled"
-        }
-      ],
-      "schema:rangeIncludes": {
-        "@id": "stencila:Author"
-      }
-    },
-    {
-      "@id": "schema:contributor",
-      "@type": "rdfs:Property",
-      "rdfs:label": "contributors",
-      "rdfs:comment": "A secondary contributor to the `CreativeWork`.",
-      "schema:domainIncludes": {
-        "@id": "schema:CreativeWork"
-      },
-      "schema:rangeIncludes": {
-        "@id": "stencila:Author"
-      }
-    },
-    {
-      "@id": "schema:editor",
-      "@type": "rdfs:Property",
-      "rdfs:label": "editors",
-      "rdfs:comment": "People who edited the `CreativeWork`.",
-      "schema:domainIncludes": {
-        "@id": "schema:CreativeWork"
-      },
-      "schema:rangeIncludes": {
-        "@id": "schema:Person"
-      }
-    },
-    {
-      "@id": "schema:maintainer",
-      "@type": "rdfs:Property",
-      "rdfs:label": "maintainers",
-      "rdfs:comment": "The maintainers of the `CreativeWork`.",
-      "schema:domainIncludes": {
-        "@id": "schema:CreativeWork"
-      },
-      "schema:rangeIncludes": [
-        {
-          "@id": "schema:Person"
-        },
-        {
-          "@id": "schema:Organization"
-        }
-      ]
-    },
-    {
-      "@id": "schema:comment",
-      "@type": "rdfs:Property",
-      "rdfs:label": "comments",
-      "rdfs:comment": "Comments about this creative work.",
-      "schema:domainIncludes": {
-        "@id": "schema:CreativeWork"
-      },
-      "schema:rangeIncludes": {
-        "@id": "schema:Comment"
-      }
-    },
-    {
-      "@id": "schema:dateCreated",
-      "@type": "rdfs:Property",
-      "rdfs:label": "dateCreated",
-      "rdfs:comment": "Date/time of creation.",
-      "schema:domainIncludes": {
-        "@id": "schema:CreativeWork"
-      },
-      "schema:rangeIncludes": {
-        "@id": "schema:Date"
-      }
-    },
-    {
-      "@id": "schema:dateReceived",
-      "@type": "rdfs:Property",
-      "rdfs:label": "dateReceived",
-      "rdfs:comment": "Date/time that work was received.",
-      "schema:domainIncludes": {
-        "@id": "schema:CreativeWork"
-      },
-      "schema:rangeIncludes": {
-        "@id": "schema:Date"
-      }
-    },
-    {
-      "@id": "stencila:dateAccepted",
-      "@type": "rdfs:Property",
-      "rdfs:label": "dateAccepted",
-      "rdfs:comment": "Date/time of acceptance.",
-      "schema:domainIncludes": {
-        "@id": "schema:CreativeWork"
-      },
-      "schema:rangeIncludes": {
-        "@id": "schema:Date"
-      }
-    },
-    {
-      "@id": "schema:dateModified",
-      "@type": "rdfs:Property",
-      "rdfs:label": "dateModified",
-      "rdfs:comment": "Date/time of most recent modification.",
-      "schema:domainIncludes": {
-        "@id": "schema:CreativeWork"
-      },
-      "schema:rangeIncludes": {
-        "@id": "schema:Date"
-      }
-    },
-    {
-      "@id": "schema:datePublished",
-      "@type": "rdfs:Property",
-      "rdfs:label": "datePublished",
-      "rdfs:comment": "Date of first publication.",
-      "schema:domainIncludes": {
-        "@id": "schema:CreativeWork"
-      },
-      "schema:rangeIncludes": {
-        "@id": "schema:Date"
-      }
-    },
-    {
-      "@id": "schema:funder",
-      "@type": "rdfs:Property",
-      "rdfs:label": "funders",
-      "rdfs:comment": "People or organizations that funded the `CreativeWork`.",
-      "schema:domainIncludes": [
-        {
-          "@id": "schema:CreativeWork"
-        },
-        {
-          "@id": "schema:MonetaryGrant"
-        },
-        {
-          "@id": "schema:Organization"
-        },
-        {
-          "@id": "schema:Person"
-        }
-      ],
-      "schema:rangeIncludes": [
-        {
-          "@id": "schema:Person"
-        },
-        {
-          "@id": "schema:Organization"
-        }
-      ]
-    },
-    {
-      "@id": "stencila:fundedBy",
-      "@type": "rdfs:Property",
-      "rdfs:label": "fundedBy",
-      "rdfs:comment": "Grants that funded the `CreativeWork`; reverse of `fundedItems`.",
-      "schema:domainIncludes": {
-        "@id": "schema:CreativeWork"
-      },
-      "schema:rangeIncludes": [
-        {
-          "@id": "schema:Grant"
-        },
-        {
-          "@id": "schema:MonetaryGrant"
-        }
-      ]
-    },
-    {
-      "@id": "schema:genre",
-      "@type": "rdfs:Property",
-      "rdfs:label": "genre",
-      "rdfs:comment": "Genre of the creative work, broadcast channel or group.",
-      "schema:domainIncludes": {
-        "@id": "schema:CreativeWork"
-      },
-      "schema:rangeIncludes": {
-        "@id": "schema:Text"
-      }
-    },
-    {
-      "@id": "schema:keywords",
-      "@type": "rdfs:Property",
-      "rdfs:label": "keywords",
-      "rdfs:comment": "Keywords or tags used to describe this content. Multiple entries in a keywords list are typically delimited by commas.",
-      "schema:domainIncludes": {
-        "@id": "schema:CreativeWork"
-      },
-      "schema:rangeIncludes": {
-        "@id": "schema:Text"
-      }
-    },
-    {
-      "@id": "schema:isPartOf",
-      "@type": "rdfs:Property",
-      "rdfs:label": "isPartOf",
-      "rdfs:comment": "An item or other CreativeWork that this CreativeWork is a part of.",
-      "schema:domainIncludes": {
-        "@id": "schema:CreativeWork"
-      }
-    },
-    {
-      "@id": "schema:license",
-      "@type": "rdfs:Property",
-      "rdfs:label": "licenses",
-      "rdfs:comment": "License documents that applies to this content, typically indicated by URL.",
-      "schema:domainIncludes": {
-        "@id": "schema:CreativeWork"
-      },
-      "schema:rangeIncludes": {
-        "@id": "schema:Text"
-      }
-    },
-    {
-      "@id": "schema:hasParts",
-=======
       "@id": "stencila:path",
->>>>>>> 6611b9ec
       "@type": "rdfs:Property",
       "rdfs:label": "path",
       "rdfs:comment": "The path (absolute or relative) of the file on the file system",
