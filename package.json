{
  "name": "@stencila/schema",
<<<<<<< HEAD
  "version": "1.3.1",
  "description": "Stencila schema and other specifications",
=======
  "version": "1.3.0",
  "description": "Extensions to schema.org to support semantic, composable, parameterize-able and executable documents",
>>>>>>> 30f1187a
  "files": [
    "dist"
  ],
  "source": "ts/index.ts",
  "main": "dist/index.js",
  "module": "dist/index.mjs",
  "browser": "dist/browser/schema.mjs",
  "unpkg": "dist/browser/schema.umd.js",
  "types": "dist/ts/index.d.ts",
  "scripts": {
    "format": "npx prettier --write './**/*.{js,json,md,ts,yaml}'",
    "lint": "npx eslint 'ts/**/*.{js,ts}' --fix",
    "test": "npm run build:jsonschema && npm run build:ts && npm run build:jsonld && jest",
    "test:cover": "npm test -- --coverage",
    "build": "npm run build:jsonschema && npm run build:ts && npm run build:jsonld && npm run build:py && npm run build:r && npm run build:vscode && npm run build:dist",
    "build:jsonschema": "ts-node ts/schema.ts",
    "build:jsonld": "ts-node ts/bindings/jsonld.ts",
    "build:py": "ts-node ts/bindings/python.ts",
    "build:r": "ts-node ts/bindings/r.ts",
    "build:ts": "ts-node ts/bindings/typescript.ts",
    "build:vscode": "ts-node ts/bindings/vscode.ts",
    "build:browser": "microbundle --tsconfig tsconfig.browser.json -o dist/browser --format es,umd ts/index.browser.ts",
    "build:node": "microbundle --tsconfig tsconfig.lib.json --target node --format es,cjs ts/index.ts",
    "build:dist": "npm run build:node && npm run build:browser && cp public/*.schema.json dist && cp public/*.jsonld dist",
    "docs": "npm run docs:build && npm run docs:api",
    "docs:build": "ts-node ts/docs.ts",
    "docs:api": "ts-node ts/bindings/typescript.ts && typedoc ts --readme ts/README.md --tsconfig tsconfig.docs.json --out ts/docs/",
    "docs:serve": "npx browser-sync ./public -f ./public --directory --no-ui --reload-debounce 750",
    "clean": "rimraf coverage dist public ts/types.ts ts/docs py/docs r/docs"
  },
  "repository": {
    "type": "git",
    "url": "https://github.com/stencila/schema.git"
  },
  "author": "Contributors https://github.com/stencila/schema/contributors",
  "license": "Apache-2.0",
  "bugs": {
    "url": "https://github.com/stencila/schema/issues"
  },
  "homepage": "https://github.com/stencila/schema#readme",
  "devDependencies": {
    "@stencila/dev-config": "2.0.7",
    "@stencila/encoda": "0.115.0",
    "@stencila/logga": "4.0.0",
    "@stoplight/json-ref-resolver": "3.1.2",
    "@types/fs-extra": "9.0.11",
    "@types/jest": "26.0.22",
    "@types/js-yaml": "4.0.0",
    "@types/lodash.clonedeep": "4.5.6",
    "@types/lodash.flatten": "4.4.6",
    "@types/node": "14.14.41",
    "@types/prettier": "2.2.3",
    "@types/toposort": "2.0.3",
    "ajv": "8.1.0",
    "ajv-formats": "^2.0.2",
    "browser-sync": "2.26.14",
    "change-case": "^4.1.2",
    "del": "6.0.0",
    "fs-extra": "9.1.0",
    "globby": "11.0.3",
    "got": "^11.8.2",
    "jest": "26.6.3",
    "jest-file-snapshot": "0.5.0",
    "js-yaml": "4.1.0",
    "json-schema": "0.3.0",
    "lodash.clonedeep": "4.5.0",
    "lodash.flatten": "4.4.0",
    "microbundle": "0.13.0",
    "rimraf": "3.0.2",
    "toposort": "2.0.2",
    "ts-jest": "26.5.5",
    "ts-node": "9.1.1",
    "typedoc": "0.20.35",
    "typescript": "4.2.4"
  },
  "jest": {
    "preset": "ts-jest",
    "testEnvironment": "node",
    "testMatch": [
      "<rootDir>/ts/**/*.test.[jt]s?(x)"
    ],
    "modulePathIgnorePatterns": [
      "<rootDir>/dist"
    ],
    "setupFilesAfterEnv": [
      "<rootDir>/ts/__tests__/matchers.ts"
    ],
    "collectCoverageFrom": [
      "ts/util/*.ts",
      "!ts/util/index.ts"
    ],
    "watchPathIgnorePatterns": [
      "__file_snapshots__",
      "public",
      "dist"
    ]
  },
  "commitlint": {
    "extends": [
      "@commitlint/config-conventional"
    ],
    "rules": {
      "scope-case": [
        2,
        "always",
        "sentence-case"
      ],
      "subject-case": [
        2,
        "always",
        "sentence-case"
      ]
    }
  },
  "eslintConfig": {
    "extends": "@stencila/eslint-config",
    "ignorePatterns": [
      "*.test.ts"
    ],
    "rules": {
      "@typescript-eslint/no-unsafe-assignment": "warn",
      "@typescript-eslint/no-unsafe-call": "warn",
      "@typescript-eslint/no-unsafe-member-access": "warn",
      "@typescript-eslint/no-unsafe-return": "warn",
      "@typescript-eslint/restrict-template-expressions": "warn"
    },
    "env": {
      "es6": true,
      "node": true,
      "jest": true
    }
  },
  "eslintIgnore": [
    "public",
    "dist",
    "docs",
    "__file_snapshots__"
  ],
  "husky": {
    "hooks": {
      "pre-commit": "pretty-quick --staged",
      "commit-msg": "commitlint -E HUSKY_GIT_PARAMS"
    }
  },
  "prettier": "@stencila/dev-config/prettier-config.json",
  "release": {
    "extends": "@stencila/semantic-release-config",
    "plugins": [
      "@semantic-release/commit-analyzer",
      "@semantic-release/release-notes-generator",
      "@semantic-release/changelog",
      "@semantic-release/npm",
      [
        "@semantic-release/git",
        {
          "assets": [
            "package.json",
            "CHANGELOG.md",
            "py/stencila/schema/types.py",
            "r/R/types.R",
            "r/NAMESPACE",
            ".vscode/settings.json"
          ]
        }
      ],
      "@semantic-release/github"
    ]
  },
  "renovate": {
    "extends": [
      "@stencila"
    ],
    "schedule": [
      "before 1am on Monday"
    ]
  }
}<|MERGE_RESOLUTION|>--- conflicted
+++ resolved
@@ -1,12 +1,7 @@
 {
   "name": "@stencila/schema",
-<<<<<<< HEAD
   "version": "1.3.1",
-  "description": "Stencila schema and other specifications",
-=======
-  "version": "1.3.0",
   "description": "Extensions to schema.org to support semantic, composable, parameterize-able and executable documents",
->>>>>>> 30f1187a
   "files": [
     "dist"
   ],
