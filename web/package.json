{
  "name": "@stencila/web",
  "version": "1.0.0",
  "description": "Web client for interacting with Stencila document server",
  "scripts": {
    "build": "parcel build --no-cache",
    "build:watch": "parcel watch",
    "test": "jest",
    "test:watch": "jest --watch",
    "test:cover": "jest --coverage",
    "format": "prettier 'src/*.{ts,css}' --write",
    "lint": "eslint 'src/**/*.ts'",
    "lint:fix": "eslint 'src/**/*.ts' --fix"
  },
  "source": "src/index.ts",
  "main": "dist/index.js",
  "module": "dist/index.mjs",
  "read": "dist/browser/read.js",
  "view": "dist/browser/view.js",
  "exec": "dist/browser/exec.js",
  "edit": "dist/browser/edit.js",
  "targets": {
    "main": {
      "source": "src/index.ts"
    },
    "module": {
      "source": "src/index.ts"
    },
    "read": {
      "optimize": true,
      "source": "src/index.read.ts"
    },
    "view": {
      "optimize": true,
      "source": "src/index.view.ts"
    },
    "exec": {
      "optimize": true,
      "source": "src/index.exec.ts"
    },
    "edit": {
      "optimize": true,
      "source": "src/index.edit.ts"
    }
  },
  "author": "Stencila",
  "license": "Apache-2.0",
  "bugs": {
    "url": "https://github.com/stencila/stencila/issues"
  },
  "homepage": "https://github.com/stencila/stencila#readme",
  "repository": {
    "type": "git",
    "url": "https://github.com/stencila/stencila"
  },
  "devDependencies": {
    "@stencila/dev-config": "3.0.2",
    "@stencila/eslint-config": "3.0.0",
    "@stencila/schema": "1.13.0",
    "@types/jest": "27.0.1",
    "@types/prosemirror-collab": "1.1.2",
    "@types/prosemirror-commands": "1.0.4",
    "@types/prosemirror-dropcursor": "1.0.3",
    "@types/prosemirror-gapcursor": "1.0.4",
    "@types/prosemirror-history": "1.0.3",
    "@types/prosemirror-inputrules": "1.0.4",
    "@types/prosemirror-keymap": "1.0.4",
    "@types/prosemirror-model": "1.13.2",
    "@types/prosemirror-schema-list": "1.0.3",
    "@types/prosemirror-state": "1.2.7",
    "@types/prosemirror-tables": "0.9.1",
    "@types/prosemirror-transform": "1.1.4",
    "@types/prosemirror-view": "1.19.1",
    "jest": "27.1.0",
    "parcel": "2.0.0-rc.0",
    "ts-jest": "27.0.5",
    "typescript": "4.4.2"
  },
  "peerDependencies": {
    "@stencila/schema": "^1.11.1"
  },
  "dependencies": {
    "@codemirror/state": "^0.19.6",
<<<<<<< HEAD
    "@codemirror/view": "^0.19.40",
    "@stencila/components": "^0.49.0",
=======
    "@codemirror/view": "^0.19.35",
    "@stencila/components": "^0.50.1",
>>>>>>> 9794a548
    "@stencila/stencila": "file:../node",
    "fast-array-diff": "^1.0.1",
    "fast-deep-equal": "^3.1.3",
    "grapheme-splitter": "^1.0.4",
    "html-fragment": "^1.1.2",
    "prosemirror-collab": "^1.2.2",
    "prosemirror-commands": "^1.1.12",
    "prosemirror-dropcursor": "^1.4.0",
    "prosemirror-gapcursor": "^1.2.0",
    "prosemirror-history": "^1.2.0",
    "prosemirror-inputrules": "^1.1.3",
    "prosemirror-keymap": "^1.1.5",
    "prosemirror-model": "^1.15.0",
    "prosemirror-schema-list": "^1.1.6",
    "prosemirror-state": "^1.3.4",
    "prosemirror-tables": "^1.1.1",
    "prosemirror-transform": "^1.3.3",
    "prosemirror-view": "^1.23.0",
    "rpc-websockets": "^7.4.16"
  },
  "browserslist": [
    "defaults",
    "not IE 11",
    "not IE_Mob 11"
  ],
  "jest": {
    "preset": "ts-jest",
    "testEnvironment": "jsdom",
    "testMatch": [
      "**/*.e2e.ts",
      "**/*.test.ts"
    ]
  },
  "eslintConfig": {
    "root": true,
    "extends": "@stencila/eslint-config",
    "parserOptions": {
      "project": "./tsconfig.json"
    },
    "rules": {
      "@typescript-eslint/no-misused-promises": [
        "error",
        {
          "checksVoidReturn": false
        }
      ]
    }
  },
  "prettier": "@stencila/dev-config/prettier-config.json"
}<|MERGE_RESOLUTION|>--- conflicted
+++ resolved
@@ -81,13 +81,8 @@
   },
   "dependencies": {
     "@codemirror/state": "^0.19.6",
-<<<<<<< HEAD
     "@codemirror/view": "^0.19.40",
-    "@stencila/components": "^0.49.0",
-=======
-    "@codemirror/view": "^0.19.35",
     "@stencila/components": "^0.50.1",
->>>>>>> 9794a548
     "@stencila/stencila": "file:../node",
     "fast-array-diff": "^1.0.1",
     "fast-deep-equal": "^3.1.3",
