import { html } from 'lit'
import { customElement, property } from 'lit/decorators.js'

// import logo from '../images/stencilaIcon.svg'
import { THEMES } from '../themes/themes'
import type { DocumentId, DocumentView } from '../types'
import type { UISelectorSelectedEvent } from '../ui/selector'
<<<<<<< HEAD
=======
import { TWLitElement } from '../ui/twind'
>>>>>>> edf3ce68
import { VIEWS } from '../views/views'

import '../ui/selector'
import '../ui/sidebar'
<<<<<<< HEAD
import '../ui/tab'
import '../ui/view-container'
=======
>>>>>>> edf3ce68

import '../views/static'
import '../views/live'
import '../views/dynamic'
import '../views/source'
import '../views/split'
import '../views/visual'

import './main.css'

import './shoelace'

/**
 * Application Wrapper
 *
 * Wraps the application in the `app-chrome`. Contains the main header and
 * footer.
 */
@customElement('stencila-main-app')
export class App extends TWLitElement {
  /**
   * The id of the current document (if any)
   *
   * The app can be opened with a document or not. If there is no `doc` attribute
   * (e.g. because the server could not resolve a file from the URL path)
   * then the app should offer some suggestions.
   */
  @property()
  doc?: DocumentId

  /**
   * The current view of the current document
   *
   * If there is no `view` attribute then this will be dynamically
   * determined based on the maximum access level that the user has for
   * the document.
   */
  @property()
  view?: DocumentView = 'live'

  /**
   * The theme to use for HTML-based views of the document (e.g. `static`, `live`)
   */
  @property()
  theme: string = 'default'

  /**
   * The format to use for source views of the document (`source` and `split` view)
   */
  @property()
  format: string = 'markdown'

  /**
   * The name of the editor tab which is active.
   */
  @property()
  activeTab: string = ''

  override render() {
    return html`<div
      class="font-sans flex flex-row bg-neutral-100 fixed top-0 left-0 min-h-screen w-full"
    >
      <stencila-ui-sidebar></stencila-ui-sidebar>
      <div class="flex flex-col flex-grow">
        ${this.renderHeader()}
        <div
          class="bg-white border border-gray-200 overflow-y-scroll max-h-[calc(100vh-5rem)]"
        >
<<<<<<< HEAD
          <stencila-ui-view-container view=${this.view}>
            ${this.renderView()}
            <!-- <div slot="side"></div> -->
          </stencila-ui-view-container>
        </div>
      </div>
    </div> `
=======
          <div>${this.renderView()}</div>
        </div>
      </div>
    </div>`
>>>>>>> edf3ce68
  }

  // TODO: the header should move to it's own component & maintain its own state.
  private renderHeader() {
<<<<<<< HEAD
    return html`<header class="w-full flex items-end h-20">
      <nav class="flex bg-neutral-100 h-full w-full">
        <div class="flex-grow flex items-end h-full relative z-10 space-x-1">
          <stencila-ui-editor-tab ?active=${this.activeTab === '0'}
            >README</stencila-ui-editor-tab
          >
          <stencila-ui-editor-tab ?active=${this.activeTab !== 'README'}
            >README</stencila-ui-editor-tab
          >
        </div>
        <div class="flex-shrink-0 flex-grow-0 flex items-center p-5">
          <div class="flex-grow justify-start flex flex-row space-x-4">
=======
    console.log(this)
    return html`<header class="w-full flex items-end h-20">
      <nav class="flex bg-neutral-100 h-full w-full">
        <div class="flex-grow flex items-end h-full relative z-10">
          <div
            class="bg-white block leading-none pl-4 pr-16 py-2 w-fit max-w-24 mr-auto rounded-t-md border border-gray-200 border-b-white -mb-[1px]"
          >
            README
          </div>
        </div>
        <div class="flex-shrink-0 flex items-center p-5">
          <div
            class="flex-grow justify-start flex flex-col sm:flex-row sm:space-x-4"
          >
>>>>>>> edf3ce68
            ${this.renderViewSelect()} ${this.renderThemeSelect()}
          </div>
        </div>
      </nav>
    </header>`
  }

  private renderViewSelect() {
    const clickEvent = (e: UISelectorSelectedEvent['detail']) => {
      console.log(e)
      this.view = e.item.value as DocumentView
    }

    return html` <stencila-ui-selector
      label="View"
      target=${this.view}
      targetClass="view-selector"
      .list=${Object.entries(VIEWS)}
      .clickEvent=${clickEvent}
    >
    </stencila-ui-selector>`
  }

  private renderThemeSelect() {
    const clickEvent = (e: UISelectorSelectedEvent['detail']) => {
      this.theme = e.item.value
    }

    return html` <stencila-ui-selector
      label="Theme"
      target=${this.theme}
      targetClass="theme-selector"
      .list=${Object.entries(THEMES)}
      .clickEvent=${clickEvent}
    >
    </stencila-ui-selector>`
  }

  /* eslint-disable lit/attribute-value-entities */
  private renderPrintLink() {
    return html`<a
      href="?mode=doc&view=print&theme=${this.theme}"
      target="_blank"
      >Print preview</a
    >`
  }
  /* eslint-enable lit/attribute-value-entities */

  private renderView() {
    switch (this.view) {
      case 'static':
        return html`<stencila-static-view
          view="static"
          doc=${this.doc}
          theme=${this.theme}
          fetch
        ></stencila-static-view>`

      case 'live':
        return html`<stencila-live-view
          view="live"
          doc=${this.doc}
          theme=${this.theme}
        ></stencila-live-view>`

      case 'dynamic':
        return html`<stencila-dynamic-view
          view="dynamic"
          doc=${this.doc}
          theme=${this.theme}
        ></stencila-dynamic-view>`

      case 'source':
        return html`<stencila-source-view
          view="source"
          doc=${this.doc}
          format=${this.format}
        ></stencila-source-view>`

      case 'split':
        return html`<stencila-split-view
          view="split"
          doc=${this.doc}
          format=${this.format}
          theme=${this.theme}
        ></stencila-split-view>`

      case 'visual':
        return html`<stencila-visual-view
          view="visual"
          doc=${this.doc}
          theme=${this.theme}
        ></stencila-visual-view>`
    }
  }
}<|MERGE_RESOLUTION|>--- conflicted
+++ resolved
@@ -5,19 +5,13 @@
 import { THEMES } from '../themes/themes'
 import type { DocumentId, DocumentView } from '../types'
 import type { UISelectorSelectedEvent } from '../ui/selector'
-<<<<<<< HEAD
-=======
 import { TWLitElement } from '../ui/twind'
->>>>>>> edf3ce68
 import { VIEWS } from '../views/views'
 
 import '../ui/selector'
 import '../ui/sidebar'
-<<<<<<< HEAD
 import '../ui/tab'
 import '../ui/view-container'
-=======
->>>>>>> edf3ce68
 
 import '../views/static'
 import '../views/live'
@@ -86,7 +80,6 @@
         <div
           class="bg-white border border-gray-200 overflow-y-scroll max-h-[calc(100vh-5rem)]"
         >
-<<<<<<< HEAD
           <stencila-ui-view-container view=${this.view}>
             ${this.renderView()}
             <!-- <div slot="side"></div> -->
@@ -94,17 +87,10 @@
         </div>
       </div>
     </div> `
-=======
-          <div>${this.renderView()}</div>
-        </div>
-      </div>
-    </div>`
->>>>>>> edf3ce68
   }
 
   // TODO: the header should move to it's own component & maintain its own state.
   private renderHeader() {
-<<<<<<< HEAD
     return html`<header class="w-full flex items-end h-20">
       <nav class="flex bg-neutral-100 h-full w-full">
         <div class="flex-grow flex items-end h-full relative z-10 space-x-1">
@@ -117,22 +103,6 @@
         </div>
         <div class="flex-shrink-0 flex-grow-0 flex items-center p-5">
           <div class="flex-grow justify-start flex flex-row space-x-4">
-=======
-    console.log(this)
-    return html`<header class="w-full flex items-end h-20">
-      <nav class="flex bg-neutral-100 h-full w-full">
-        <div class="flex-grow flex items-end h-full relative z-10">
-          <div
-            class="bg-white block leading-none pl-4 pr-16 py-2 w-fit max-w-24 mr-auto rounded-t-md border border-gray-200 border-b-white -mb-[1px]"
-          >
-            README
-          </div>
-        </div>
-        <div class="flex-shrink-0 flex items-center p-5">
-          <div
-            class="flex-grow justify-start flex flex-col sm:flex-row sm:space-x-4"
-          >
->>>>>>> edf3ce68
             ${this.renderViewSelect()} ${this.renderThemeSelect()}
           </div>
         </div>
