--- conflicted
+++ resolved
@@ -17,11 +17,7 @@
     const indexClasses = apply([
       'flex items-center',
       'w-full max-w-8',
-<<<<<<< HEAD
-      'font-mono text-ellipsis',
-=======
       'text-ellipsis',
->>>>>>> e05d0f96
       'overflow-hidden',
     ])
 
